--- conflicted
+++ resolved
@@ -127,16 +127,12 @@
         offset: &mut usize,
     ) -> Result<AssignedCondition<F>, Error>;
 
-<<<<<<< HEAD
     fn cond_not(
         &self,
         region: &mut Region<'_, F>,
         c: &AssignedCondition<F>,
         offset: &mut usize,
     ) -> Result<AssignedCondition<F>, Error>;
-=======
-    fn cond_not(&self, region: &mut Region<'_, F>, c: &AssignedCondition<F>, offset: &mut usize) -> Result<AssignedCondition<F>, Error>;
->>>>>>> 19338088
 
     fn cond_select(
         &self,
@@ -651,16 +647,12 @@
         Ok(AssignedCondition::new(cell, c))
     }
 
-<<<<<<< HEAD
     fn cond_not(
         &self,
         region: &mut Region<'_, F>,
         c: &AssignedCondition<F>,
         offset: &mut usize,
     ) -> Result<AssignedCondition<F>, Error> {
-=======
-    fn cond_not(&self, region: &mut Region<'_, F>, c: &AssignedCondition<F>, offset: &mut usize) -> Result<AssignedCondition<F>, Error> {
->>>>>>> 19338088
         let one = F::one();
 
         let not_c = match c.value() {
@@ -770,14 +762,9 @@
             region,
             Term::assigned_to_add(&a),
             Term::Zero,
-<<<<<<< HEAD
-            Term::Unassigned(dif, -one),
-            zero,
-=======
             Term::Zero,
             Term::unassigned_to_sub(dif),
             -b,
->>>>>>> 19338088
             offset,
             CombinationOption::SingleLinerAdd,
         )?;
